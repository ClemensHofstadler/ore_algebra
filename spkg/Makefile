
## bundle files in ../src (except for shift.spyx) into an spkg file

spkg:	
<<<<<<< HEAD
	rm -rf ore_algebra-0.1 .hg
	# copy tracked files only (and copy the commited version rather than
	# the one in the source tree)
	(cd .. && git archive --format=tar --prefix=ore_algebra-0.1/ HEAD src) \
	    | tar x
	rm ore_algebra-0.1/src/ore_algebra/shift.spyx
	echo "src/" > ore_algebra-0.1/.hgignore
	cp SPKG.txt ore_algebra-0.1
	cp spkg-install ore_algebra-0.1
	chmod u+x ore_algebra-0.1/spkg-install
	cp setup.py ore_algebra-0.1/src
	cd ore_algebra-0.1
=======
	rm -rf ore_algebra-0.2 .hg
	mkdir ore_algebra-0.2
	mkdir ore_algebra-0.2/src
	mkdir ore_algebra-0.2/src/ore_algebra
	cp ../*.py ore_algebra-0.2/src/ore_algebra
	echo "src/" > ore_algebra-0.2/.hgignore
	cp SPKG.txt ore_algebra-0.2
	cp spkg-install ore_algebra-0.2
	chmod u+x ore_algebra-0.2/spkg-install
	cp setup.py ore_algebra-0.2/src
	cd ore_algebra-0.2
>>>>>>> dc4c2842
	hg init
	cd .. 
	tar -jcf ore_algebra-0.2.spkg ore_algebra-0.2
	rm -rf ore_algebra-0.2
<|MERGE_RESOLUTION|>--- conflicted
+++ resolved
@@ -2,32 +2,18 @@
 ## bundle files in ../src (except for shift.spyx) into an spkg file
 
 spkg:	
-<<<<<<< HEAD
-	rm -rf ore_algebra-0.1 .hg
+	rm -rf ore_algebra-0.2 .hg
 	# copy tracked files only (and copy the commited version rather than
 	# the one in the source tree)
-	(cd .. && git archive --format=tar --prefix=ore_algebra-0.1/ HEAD src) \
+	(cd .. && git archive --format=tar --prefix=ore_algebra-0.2/ HEAD src) \
 	    | tar x
-	rm ore_algebra-0.1/src/ore_algebra/shift.spyx
-	echo "src/" > ore_algebra-0.1/.hgignore
-	cp SPKG.txt ore_algebra-0.1
-	cp spkg-install ore_algebra-0.1
-	chmod u+x ore_algebra-0.1/spkg-install
-	cp setup.py ore_algebra-0.1/src
-	cd ore_algebra-0.1
-=======
-	rm -rf ore_algebra-0.2 .hg
-	mkdir ore_algebra-0.2
-	mkdir ore_algebra-0.2/src
-	mkdir ore_algebra-0.2/src/ore_algebra
-	cp ../*.py ore_algebra-0.2/src/ore_algebra
+	rm ore_algebra-0.2/src/ore_algebra/shift.spyx
 	echo "src/" > ore_algebra-0.2/.hgignore
 	cp SPKG.txt ore_algebra-0.2
 	cp spkg-install ore_algebra-0.2
 	chmod u+x ore_algebra-0.2/spkg-install
 	cp setup.py ore_algebra-0.2/src
 	cd ore_algebra-0.2
->>>>>>> dc4c2842
 	hg init
 	cd .. 
 	tar -jcf ore_algebra-0.2.spkg ore_algebra-0.2
